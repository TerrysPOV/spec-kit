--- conflicted
+++ resolved
@@ -74,11 +74,8 @@
     "windsurf": "Windsurf",
     "kilocode": "Kilo Code",
     "auggie": "Auggie CLI",
-<<<<<<< HEAD
     "codebuddy": "CodeBuddy Code",
-=======
     "roo": "Roo Code",
->>>>>>> 9348c45f
 }
 # Add script type choices
 SCRIPT_TYPE_CHOICES = {"sh": "POSIX Shell (bash/zsh)", "ps": "PowerShell"}
@@ -1026,13 +1023,9 @@
         "windsurf": ".windsurf/",
         "kilocode": ".kilocode/",
         "auggie": ".augment/",
-<<<<<<< HEAD
         "codebuddy": ".codebuddy/",
-        "copilot": ".github/"
-=======
         "copilot": ".github/",
         "roo": ".roo/"
->>>>>>> 9348c45f
     }
     
     if selected_ai in agent_folder_map:
