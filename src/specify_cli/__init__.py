#!/usr/bin/env python3
# /// script
# requires-python = ">=3.11"
# dependencies = [
#     "typer",
#     "rich",
#     "platformdirs",
#     "readchar",
#     "httpx",
# ]
# ///
"""
Specify CLI - Setup tool for Specify projects

Usage:
    uvx specify-cli.py init <project-name>
    uvx specify-cli.py init .
    uvx specify-cli.py init --here

Or install globally:
    uv tool install --from specify-cli.py specify-cli
    specify init <project-name>
    specify init .
    specify init --here
"""

import os
import subprocess
import sys
import zipfile
import tempfile
import shutil
import shlex
import json
from pathlib import Path
from typing import Optional, Tuple

import typer
import httpx
from rich.console import Console
from rich.panel import Panel
from rich.progress import Progress, SpinnerColumn, TextColumn
from rich.text import Text
from rich.live import Live
from rich.align import Align
from rich.table import Table
from rich.tree import Tree
from typer.core import TyperGroup

# For cross-platform keyboard input
import readchar
import ssl
import truststore

ssl_context = truststore.SSLContext(ssl.PROTOCOL_TLS_CLIENT)
client = httpx.Client(verify=ssl_context)

def _github_token(cli_token: str | None = None) -> str | None:
    """Return sanitized GitHub token (cli arg takes precedence) or None."""
    return ((cli_token or os.getenv("GH_TOKEN") or os.getenv("GITHUB_TOKEN") or "").strip()) or None

def _github_auth_headers(cli_token: str | None = None) -> dict:
    """Return Authorization header dict only when a non-empty token exists."""
    token = _github_token(cli_token)
    return {"Authorization": f"Bearer {token}"} if token else {}

# Constants
AI_CHOICES = {
    "copilot": "GitHub Copilot",
    "claude": "Claude Code",
    "gemini": "Gemini CLI",
    "cursor": "Cursor",
    "qwen": "Qwen Code",
    "opencode": "opencode",
    "codex": "Codex CLI",
    "windsurf": "Windsurf",
    "kilocode": "Kilo Code",
    "auggie": "Auggie CLI",
    "codebuddy": "CodeBuddy",
    "roo": "Roo Code",
}
# Add script type choices
SCRIPT_TYPE_CHOICES = {"sh": "POSIX Shell (bash/zsh)", "ps": "PowerShell"}

# Claude CLI local installation path after migrate-installer
CLAUDE_LOCAL_PATH = Path.home() / ".claude" / "local" / "claude"

# ASCII Art Banner
BANNER = """
███████╗██████╗ ███████╗ ██████╗██╗███████╗██╗   ██╗
██╔════╝██╔══██╗██╔════╝██╔════╝██║██╔════╝╚██╗ ██╔╝
███████╗██████╔╝█████╗  ██║     ██║█████╗   ╚████╔╝ 
╚════██║██╔═══╝ ██╔══╝  ██║     ██║██╔══╝    ╚██╔╝  
███████║██║     ███████╗╚██████╗██║██║        ██║   
╚══════╝╚═╝     ╚══════╝ ╚═════╝╚═╝╚═╝        ╚═╝   
"""

TAGLINE = "GitHub Spec Kit - Spec-Driven Development Toolkit"
class StepTracker:
    """Track and render hierarchical steps without emojis, similar to Claude Code tree output.
    Supports live auto-refresh via an attached refresh callback.
    """
    def __init__(self, title: str):
        self.title = title
        self.steps = []  # list of dicts: {key, label, status, detail}
        self.status_order = {"pending": 0, "running": 1, "done": 2, "error": 3, "skipped": 4}
        self._refresh_cb = None  # callable to trigger UI refresh

    def attach_refresh(self, cb):
        self._refresh_cb = cb

    def add(self, key: str, label: str):
        if key not in [s["key"] for s in self.steps]:
            self.steps.append({"key": key, "label": label, "status": "pending", "detail": ""})
            self._maybe_refresh()

    def start(self, key: str, detail: str = ""):
        self._update(key, status="running", detail=detail)

    def complete(self, key: str, detail: str = ""):
        self._update(key, status="done", detail=detail)

    def error(self, key: str, detail: str = ""):
        self._update(key, status="error", detail=detail)

    def skip(self, key: str, detail: str = ""):
        self._update(key, status="skipped", detail=detail)

    def _update(self, key: str, status: str, detail: str):
        for s in self.steps:
            if s["key"] == key:
                s["status"] = status
                if detail:
                    s["detail"] = detail
                self._maybe_refresh()
                return
        # If not present, add it
        self.steps.append({"key": key, "label": key, "status": status, "detail": detail})
        self._maybe_refresh()

    def _maybe_refresh(self):
        if self._refresh_cb:
            try:
                self._refresh_cb()
            except Exception:
                pass

    def render(self):
        tree = Tree(f"[cyan]{self.title}[/cyan]", guide_style="grey50")
        for step in self.steps:
            label = step["label"]
            detail_text = step["detail"].strip() if step["detail"] else ""

            # Circles (unchanged styling)
            status = step["status"]
            if status == "done":
                symbol = "[green]●[/green]"
            elif status == "pending":
                symbol = "[green dim]○[/green dim]"
            elif status == "running":
                symbol = "[cyan]○[/cyan]"
            elif status == "error":
                symbol = "[red]●[/red]"
            elif status == "skipped":
                symbol = "[yellow]○[/yellow]"
            else:
                symbol = " "

            if status == "pending":
                # Entire line light gray (pending)
                if detail_text:
                    line = f"{symbol} [bright_black]{label} ({detail_text})[/bright_black]"
                else:
                    line = f"{symbol} [bright_black]{label}[/bright_black]"
            else:
                # Label white, detail (if any) light gray in parentheses
                if detail_text:
                    line = f"{symbol} [white]{label}[/white] [bright_black]({detail_text})[/bright_black]"
                else:
                    line = f"{symbol} [white]{label}[/white]"

            tree.add(line)
        return tree



MINI_BANNER = """
╔═╗╔═╗╔═╗╔═╗╦╔═╗╦ ╦
╚═╗╠═╝║╣ ║  ║╠╣ ╚╦╝
╚═╝╩  ╚═╝╚═╝╩╚   ╩ 
"""

def get_key():
    """Get a single keypress in a cross-platform way using readchar."""
    key = readchar.readkey()
    
    # Arrow keys
    if key == readchar.key.UP or key == readchar.key.CTRL_P:
        return 'up'
    if key == readchar.key.DOWN or key == readchar.key.CTRL_N:
        return 'down'
    
    # Enter/Return
    if key == readchar.key.ENTER:
        return 'enter'
    
    # Escape
    if key == readchar.key.ESC:
        return 'escape'
        
    # Ctrl+C
    if key == readchar.key.CTRL_C:
        raise KeyboardInterrupt

    return key



def select_with_arrows(options: dict, prompt_text: str = "Select an option", default_key: str = None) -> str:
    """
    Interactive selection using arrow keys with Rich Live display.
    
    Args:
        options: Dict with keys as option keys and values as descriptions
        prompt_text: Text to show above the options
        default_key: Default option key to start with
        
    Returns:
        Selected option key
    """
    option_keys = list(options.keys())
    if default_key and default_key in option_keys:
        selected_index = option_keys.index(default_key)
    else:
        selected_index = 0
    
    selected_key = None

    def create_selection_panel():
        """Create the selection panel with current selection highlighted."""
        table = Table.grid(padding=(0, 2))
        table.add_column(style="cyan", justify="left", width=3)
        table.add_column(style="white", justify="left")
        
        for i, key in enumerate(option_keys):
            if i == selected_index:
                table.add_row("▶", f"[cyan]{key}[/cyan] [dim]({options[key]})[/dim]")
            else:
                table.add_row(" ", f"[cyan]{key}[/cyan] [dim]({options[key]})[/dim]")
        
        table.add_row("", "")
        table.add_row("", "[dim]Use ↑/↓ to navigate, Enter to select, Esc to cancel[/dim]")
        
        return Panel(
            table,
            title=f"[bold]{prompt_text}[/bold]",
            border_style="cyan",
            padding=(1, 2)
        )
    
    console.print()

    def run_selection_loop():
        nonlocal selected_key, selected_index
        with Live(create_selection_panel(), console=console, transient=True, auto_refresh=False) as live:
            while True:
                try:
                    key = get_key()
                    if key == 'up':
                        selected_index = (selected_index - 1) % len(option_keys)
                    elif key == 'down':
                        selected_index = (selected_index + 1) % len(option_keys)
                    elif key == 'enter':
                        selected_key = option_keys[selected_index]
                        break
                    elif key == 'escape':
                        console.print("\n[yellow]Selection cancelled[/yellow]")
                        raise typer.Exit(1)
                    
                    live.update(create_selection_panel(), refresh=True)

                except KeyboardInterrupt:
                    console.print("\n[yellow]Selection cancelled[/yellow]")
                    raise typer.Exit(1)

    run_selection_loop()

    if selected_key is None:
        console.print("\n[red]Selection failed.[/red]")
        raise typer.Exit(1)

    # Suppress explicit selection print; tracker / later logic will report consolidated status
    return selected_key



console = Console()


class BannerGroup(TyperGroup):
    """Custom group that shows banner before help."""
    
    def format_help(self, ctx, formatter):
        # Show banner before help
        show_banner()
        super().format_help(ctx, formatter)


app = typer.Typer(
    name="specify",
    help="Setup tool for Specify spec-driven development projects",
    add_completion=False,
    invoke_without_command=True,
    cls=BannerGroup,
)


def show_banner():
    """Display the ASCII art banner."""
    # Create gradient effect with different colors
    banner_lines = BANNER.strip().split('\n')
    colors = ["bright_blue", "blue", "cyan", "bright_cyan", "white", "bright_white"]
    
    styled_banner = Text()
    for i, line in enumerate(banner_lines):
        color = colors[i % len(colors)]
        styled_banner.append(line + "\n", style=color)
    
    console.print(Align.center(styled_banner))
    console.print(Align.center(Text(TAGLINE, style="italic bright_yellow")))
    console.print()


@app.callback()
def callback(ctx: typer.Context):
    """Show banner when no subcommand is provided."""
    # Show banner only when no subcommand and no help flag
    # (help is handled by BannerGroup)
    if ctx.invoked_subcommand is None and "--help" not in sys.argv and "-h" not in sys.argv:
        show_banner()
        console.print(Align.center("[dim]Run 'specify --help' for usage information[/dim]"))
        console.print()


def run_command(cmd: list[str], check_return: bool = True, capture: bool = False, shell: bool = False) -> Optional[str]:
    """Run a shell command and optionally capture output."""
    try:
        if capture:
            result = subprocess.run(cmd, check=check_return, capture_output=True, text=True, shell=shell)
            return result.stdout.strip()
        else:
            subprocess.run(cmd, check=check_return, shell=shell)
            return None
    except subprocess.CalledProcessError as e:
        if check_return:
            console.print(f"[red]Error running command:[/red] {' '.join(cmd)}")
            console.print(f"[red]Exit code:[/red] {e.returncode}")
            if hasattr(e, 'stderr') and e.stderr:
                console.print(f"[red]Error output:[/red] {e.stderr}")
            raise
        return None


def check_tool_for_tracker(tool: str, tracker: StepTracker) -> bool:
    """Check if a tool is installed and update tracker."""
    if shutil.which(tool):
        tracker.complete(tool, "available")
        return True
    else:
        tracker.error(tool, "not found")
        return False


def check_tool(tool: str, install_hint: str) -> bool:
    """Check if a tool is installed."""
    
    # Special handling for Claude CLI after `claude migrate-installer`
    # See: https://github.com/github/spec-kit/issues/123
    # The migrate-installer command REMOVES the original executable from PATH
    # and creates an alias at ~/.claude/local/claude instead
    # This path should be prioritized over other claude executables in PATH
    if tool == "claude":
        if CLAUDE_LOCAL_PATH.exists() and CLAUDE_LOCAL_PATH.is_file():
            return True
    
    if shutil.which(tool):
        return True
    else:
        return False


def is_git_repo(path: Path = None) -> bool:
    """Check if the specified path is inside a git repository."""
    if path is None:
        path = Path.cwd()
    
    if not path.is_dir():
        return False

    try:
        # Use git command to check if inside a work tree
        subprocess.run(
            ["git", "rev-parse", "--is-inside-work-tree"],
            check=True,
            capture_output=True,
            cwd=path,
        )
        return True
    except (subprocess.CalledProcessError, FileNotFoundError):
        return False


def init_git_repo(project_path: Path, quiet: bool = False) -> bool:
    """Initialize a git repository in the specified path.
    quiet: if True suppress console output (tracker handles status)
    """
    try:
        original_cwd = Path.cwd()
        os.chdir(project_path)
        if not quiet:
            console.print("[cyan]Initializing git repository...[/cyan]")
        subprocess.run(["git", "init"], check=True, capture_output=True)
        subprocess.run(["git", "add", "."], check=True, capture_output=True)
        subprocess.run(["git", "commit", "-m", "Initial commit from Specify template"], check=True, capture_output=True)
        if not quiet:
            console.print("[green]✓[/green] Git repository initialized")
        return True
        
    except subprocess.CalledProcessError as e:
        if not quiet:
            console.print(f"[red]Error initializing git repository:[/red] {e}")
        return False
    finally:
        os.chdir(original_cwd)


def download_template_from_github(ai_assistant: str, download_dir: Path, *, script_type: str = "sh", verbose: bool = True, show_progress: bool = True, client: httpx.Client = None, debug: bool = False, github_token: str = None) -> Tuple[Path, dict]:
    repo_owner = "github"
    repo_name = "spec-kit"
    if client is None:
        client = httpx.Client(verify=ssl_context)
    
    if verbose:
        console.print("[cyan]Fetching latest release information...[/cyan]")
    api_url = f"https://api.github.com/repos/{repo_owner}/{repo_name}/releases/latest"
    
    try:
        response = client.get(
            api_url,
            timeout=30,
            follow_redirects=True,
            headers=_github_auth_headers(github_token),
        )
        status = response.status_code
        if status != 200:
            msg = f"GitHub API returned {status} for {api_url}"
            if debug:
                msg += f"\nResponse headers: {response.headers}\nBody (truncated 500): {response.text[:500]}"
            raise RuntimeError(msg)
        try:
            release_data = response.json()
        except ValueError as je:
            raise RuntimeError(f"Failed to parse release JSON: {je}\nRaw (truncated 400): {response.text[:400]}")
    except Exception as e:
        console.print(f"[red]Error fetching release information[/red]")
        console.print(Panel(str(e), title="Fetch Error", border_style="red"))
        raise typer.Exit(1)
    
    # Find the template asset for the specified AI assistant
    assets = release_data.get("assets", [])
    pattern = f"spec-kit-template-{ai_assistant}-{script_type}"
    matching_assets = [
        asset for asset in assets
        if pattern in asset["name"] and asset["name"].endswith(".zip")
    ]

    asset = matching_assets[0] if matching_assets else None

    if asset is None:
        console.print(f"[red]No matching release asset found[/red] for [bold]{ai_assistant}[/bold] (expected pattern: [bold]{pattern}[/bold])")
        asset_names = [a.get('name', '?') for a in assets]
        console.print(Panel("\n".join(asset_names) or "(no assets)", title="Available Assets", border_style="yellow"))
        raise typer.Exit(1)

    download_url = asset["browser_download_url"]
    filename = asset["name"]
    file_size = asset["size"]
    
    if verbose:
        console.print(f"[cyan]Found template:[/cyan] {filename}")
        console.print(f"[cyan]Size:[/cyan] {file_size:,} bytes")
        console.print(f"[cyan]Release:[/cyan] {release_data['tag_name']}")

    zip_path = download_dir / filename
    if verbose:
        console.print(f"[cyan]Downloading template...[/cyan]")
    
    try:
        with client.stream(
            "GET",
            download_url,
            timeout=60,
            follow_redirects=True,
            headers=_github_auth_headers(github_token),
        ) as response:
            if response.status_code != 200:
                body_sample = response.text[:400]
                raise RuntimeError(f"Download failed with {response.status_code}\nHeaders: {response.headers}\nBody (truncated): {body_sample}")
            total_size = int(response.headers.get('content-length', 0))
            with open(zip_path, 'wb') as f:
                if total_size == 0:
                    for chunk in response.iter_bytes(chunk_size=8192):
                        f.write(chunk)
                else:
                    if show_progress:
                        with Progress(
                            SpinnerColumn(),
                            TextColumn("[progress.description]{task.description}"),
                            TextColumn("[progress.percentage]{task.percentage:>3.0f}%"),
                            console=console,
                        ) as progress:
                            task = progress.add_task("Downloading...", total=total_size)
                            downloaded = 0
                            for chunk in response.iter_bytes(chunk_size=8192):
                                f.write(chunk)
                                downloaded += len(chunk)
                                progress.update(task, completed=downloaded)
                    else:
                        for chunk in response.iter_bytes(chunk_size=8192):
                            f.write(chunk)
    except Exception as e:
        console.print(f"[red]Error downloading template[/red]")
        detail = str(e)
        if zip_path.exists():
            zip_path.unlink()
        console.print(Panel(detail, title="Download Error", border_style="red"))
        raise typer.Exit(1)
    if verbose:
        console.print(f"Downloaded: {filename}")
    metadata = {
        "filename": filename,
        "size": file_size,
        "release": release_data["tag_name"],
        "asset_url": download_url
    }
    return zip_path, metadata


def download_and_extract_template(project_path: Path, ai_assistant: str, script_type: str, is_current_dir: bool = False, *, verbose: bool = True, tracker: StepTracker | None = None, client: httpx.Client = None, debug: bool = False, github_token: str = None) -> Path:
    """Download the latest release and extract it to create a new project.
    Returns project_path. Uses tracker if provided (with keys: fetch, download, extract, cleanup)
    """
    current_dir = Path.cwd()
    
    # Step: fetch + download combined
    if tracker:
        tracker.start("fetch", "contacting GitHub API")
    try:
        zip_path, meta = download_template_from_github(
            ai_assistant,
            current_dir,
            script_type=script_type,
            verbose=verbose and tracker is None,
            show_progress=(tracker is None),
            client=client,
            debug=debug,
            github_token=github_token
        )
        if tracker:
            tracker.complete("fetch", f"release {meta['release']} ({meta['size']:,} bytes)")
            tracker.add("download", "Download template")
            tracker.complete("download", meta['filename'])
    except Exception as e:
        if tracker:
            tracker.error("fetch", str(e))
        else:
            if verbose:
                console.print(f"[red]Error downloading template:[/red] {e}")
        raise
    
    if tracker:
        tracker.add("extract", "Extract template")
        tracker.start("extract")
    elif verbose:
        console.print("Extracting template...")
    
    try:
        # Create project directory only if not using current directory
        if not is_current_dir:
            project_path.mkdir(parents=True)
        
        with zipfile.ZipFile(zip_path, 'r') as zip_ref:
            # List all files in the ZIP for debugging
            zip_contents = zip_ref.namelist()
            if tracker:
                tracker.start("zip-list")
                tracker.complete("zip-list", f"{len(zip_contents)} entries")
            elif verbose:
                console.print(f"[cyan]ZIP contains {len(zip_contents)} items[/cyan]")
            
            # For current directory, extract to a temp location first
            if is_current_dir:
                with tempfile.TemporaryDirectory() as temp_dir:
                    temp_path = Path(temp_dir)
                    zip_ref.extractall(temp_path)
                    
                    # Check what was extracted
                    extracted_items = list(temp_path.iterdir())
                    if tracker:
                        tracker.start("extracted-summary")
                        tracker.complete("extracted-summary", f"temp {len(extracted_items)} items")
                    elif verbose:
                        console.print(f"[cyan]Extracted {len(extracted_items)} items to temp location[/cyan]")
                    
                    # Handle GitHub-style ZIP with a single root directory
                    source_dir = temp_path
                    if len(extracted_items) == 1 and extracted_items[0].is_dir():
                        source_dir = extracted_items[0]
                        if tracker:
                            tracker.add("flatten", "Flatten nested directory")
                            tracker.complete("flatten")
                        elif verbose:
                            console.print(f"[cyan]Found nested directory structure[/cyan]")
                    
                    # Copy contents to current directory
                    for item in source_dir.iterdir():
                        dest_path = project_path / item.name
                        if item.is_dir():
                            if dest_path.exists():
                                if verbose and not tracker:
                                    console.print(f"[yellow]Merging directory:[/yellow] {item.name}")
                                # Recursively copy directory contents
                                for sub_item in item.rglob('*'):
                                    if sub_item.is_file():
                                        rel_path = sub_item.relative_to(item)
                                        dest_file = dest_path / rel_path
                                        dest_file.parent.mkdir(parents=True, exist_ok=True)
                                        shutil.copy2(sub_item, dest_file)
                            else:
                                shutil.copytree(item, dest_path)
                        else:
                            if dest_path.exists() and verbose and not tracker:
                                console.print(f"[yellow]Overwriting file:[/yellow] {item.name}")
                            shutil.copy2(item, dest_path)
                    if verbose and not tracker:
                        console.print(f"[cyan]Template files merged into current directory[/cyan]")
            else:
                # Extract directly to project directory (original behavior)
                zip_ref.extractall(project_path)
                
                # Check what was extracted
                extracted_items = list(project_path.iterdir())
                if tracker:
                    tracker.start("extracted-summary")
                    tracker.complete("extracted-summary", f"{len(extracted_items)} top-level items")
                elif verbose:
                    console.print(f"[cyan]Extracted {len(extracted_items)} items to {project_path}:[/cyan]")
                    for item in extracted_items:
                        console.print(f"  - {item.name} ({'dir' if item.is_dir() else 'file'})")
                
                # Handle GitHub-style ZIP with a single root directory
                if len(extracted_items) == 1 and extracted_items[0].is_dir():
                    # Move contents up one level
                    nested_dir = extracted_items[0]
                    temp_move_dir = project_path.parent / f"{project_path.name}_temp"
                    # Move the nested directory contents to temp location
                    shutil.move(str(nested_dir), str(temp_move_dir))
                    # Remove the now-empty project directory
                    project_path.rmdir()
                    # Rename temp directory to project directory
                    shutil.move(str(temp_move_dir), str(project_path))
                    if tracker:
                        tracker.add("flatten", "Flatten nested directory")
                        tracker.complete("flatten")
                    elif verbose:
                        console.print(f"[cyan]Flattened nested directory structure[/cyan]")
                    
    except Exception as e:
        if tracker:
            tracker.error("extract", str(e))
        else:
            if verbose:
                console.print(f"[red]Error extracting template:[/red] {e}")
                if debug:
                    console.print(Panel(str(e), title="Extraction Error", border_style="red"))
        # Clean up project directory if created and not current directory
        if not is_current_dir and project_path.exists():
            shutil.rmtree(project_path)
        raise typer.Exit(1)
    else:
        if tracker:
            tracker.complete("extract")
    finally:
        if tracker:
            tracker.add("cleanup", "Remove temporary archive")
        # Clean up downloaded ZIP file
        if zip_path.exists():
            zip_path.unlink()
            if tracker:
                tracker.complete("cleanup")
            elif verbose:
                console.print(f"Cleaned up: {zip_path.name}")
    
    return project_path


def ensure_executable_scripts(project_path: Path, tracker: StepTracker | None = None) -> None:
    """Ensure POSIX .sh scripts under .specify/scripts (recursively) have execute bits (no-op on Windows)."""
    if os.name == "nt":
        return  # Windows: skip silently
    scripts_root = project_path / ".specify" / "scripts"
    if not scripts_root.is_dir():
        return
    failures: list[str] = []
    updated = 0
    for script in scripts_root.rglob("*.sh"):
        try:
            if script.is_symlink() or not script.is_file():
                continue
            try:
                with script.open("rb") as f:
                    if f.read(2) != b"#!":
                        continue
            except Exception:
                continue
            st = script.stat(); mode = st.st_mode
            if mode & 0o111:
                continue
            new_mode = mode
            if mode & 0o400: new_mode |= 0o100
            if mode & 0o040: new_mode |= 0o010
            if mode & 0o004: new_mode |= 0o001
            if not (new_mode & 0o100):
                new_mode |= 0o100
            os.chmod(script, new_mode)
            updated += 1
        except Exception as e:
            failures.append(f"{script.relative_to(scripts_root)}: {e}")
    if tracker:
        detail = f"{updated} updated" + (f", {len(failures)} failed" if failures else "")
        tracker.add("chmod", "Set script permissions recursively")
        (tracker.error if failures else tracker.complete)("chmod", detail)
    else:
        if updated:
            console.print(f"[cyan]Updated execute permissions on {updated} script(s) recursively[/cyan]")
        if failures:
            console.print("[yellow]Some scripts could not be updated:[/yellow]")
            for f in failures:
                console.print(f"  - {f}")

@app.command()
def init(
<<<<<<< HEAD
    project_name: str = typer.Argument(None, help="Name for your new project directory (optional if using --here)"),
    ai_assistant: str = typer.Option(None, "--ai", help="AI assistant to use: claude, gemini, copilot, cursor, qwen, opencode, codex, windsurf, kilocode, auggie, roo, or codebuddy"),
=======
    project_name: str = typer.Argument(None, help="Name for your new project directory (optional if using --here, or use '.' for current directory)"),
    ai_assistant: str = typer.Option(None, "--ai", help="AI assistant to use: claude, gemini, copilot, cursor, qwen, opencode, codex, windsurf, kilocode, or auggie"),
>>>>>>> 321edbc6
    script_type: str = typer.Option(None, "--script", help="Script type to use: sh or ps"),
    ignore_agent_tools: bool = typer.Option(False, "--ignore-agent-tools", help="Skip checks for AI agent tools like Claude Code"),
    no_git: bool = typer.Option(False, "--no-git", help="Skip git repository initialization"),
    here: bool = typer.Option(False, "--here", help="Initialize project in the current directory instead of creating a new one"),
    force: bool = typer.Option(False, "--force", help="Force merge/overwrite when using --here (skip confirmation)"),
    skip_tls: bool = typer.Option(False, "--skip-tls", help="Skip SSL/TLS verification (not recommended)"),
    debug: bool = typer.Option(False, "--debug", help="Show verbose diagnostic output for network and extraction failures"),
    github_token: str = typer.Option(None, "--github-token", help="GitHub token to use for API requests (or set GH_TOKEN or GITHUB_TOKEN environment variable)"),
):
    """
    Initialize a new Specify project from the latest template.
    
    This command will:
    1. Check that required tools are installed (git is optional)
    2. Let you choose your AI assistant (Claude Code, Gemini CLI, GitHub Copilot, Cursor, Qwen Code, opencode, Codex CLI, Windsurf, Kilo Code, Auggie CLI, Roo Code, or CodeBuddy)
    3. Download the appropriate template from GitHub
    4. Extract the template to a new project directory or current directory
    5. Initialize a fresh git repository (if not --no-git and no existing repo)
    6. Optionally set up AI assistant commands
    
    Examples:
        specify init my-project
        specify init my-project --ai claude
        specify init my-project --ai gemini
        specify init my-project --ai copilot --no-git
        specify init my-project --ai cursor
        specify init my-project --ai qwen
        specify init my-project --ai opencode
        specify init my-project --ai codex
        specify init my-project --ai windsurf
        specify init my-project --ai kilocode
        specify init my-project --ai auggie
        specify init my-project --ai codebuddy
        specify init --ignore-agent-tools my-project
        specify init . --ai claude         # Initialize in current directory
        specify init .                     # Initialize in current directory (interactive AI selection)
        specify init --here --ai claude    # Alternative syntax for current directory
        specify init --here --ai codex
        specify init --here --ai codebuddy
        specify init --here
        specify init --here --force  # Skip confirmation when current directory not empty
    """
    # Show banner first
    show_banner()
    
    # Handle '.' as shorthand for current directory (equivalent to --here)
    if project_name == ".":
        here = True
        project_name = None  # Clear project_name to use existing validation logic
    
    # Validate arguments
    if here and project_name:
        console.print("[red]Error:[/red] Cannot specify both project name and --here flag")
        raise typer.Exit(1)
    
    if not here and not project_name:
        console.print("[red]Error:[/red] Must specify either a project name, use '.' for current directory, or use --here flag")
        raise typer.Exit(1)
    
    # Determine project directory
    if here:
        project_name = Path.cwd().name
        project_path = Path.cwd()
        
        # Check if current directory has any files
        existing_items = list(project_path.iterdir())
        if existing_items:
            console.print(f"[yellow]Warning:[/yellow] Current directory is not empty ({len(existing_items)} items)")
            console.print("[yellow]Template files will be merged with existing content and may overwrite existing files[/yellow]")
            if force:
                console.print("[cyan]--force supplied: skipping confirmation and proceeding with merge[/cyan]")
            else:
                # Ask for confirmation
                response = typer.confirm("Do you want to continue?")
                if not response:
                    console.print("[yellow]Operation cancelled[/yellow]")
                    raise typer.Exit(0)
    else:
        project_path = Path(project_name).resolve()
        # Check if project directory already exists
        if project_path.exists():
            error_panel = Panel(
                f"Directory '[cyan]{project_name}[/cyan]' already exists\n"
                "Please choose a different project name or remove the existing directory.",
                title="[red]Directory Conflict[/red]",
                border_style="red",
                padding=(1, 2)
            )
            console.print()
            console.print(error_panel)
            raise typer.Exit(1)
    
    # Create formatted setup info with column alignment
    current_dir = Path.cwd()
    
    setup_lines = [
        "[cyan]Specify Project Setup[/cyan]",
        "",
        f"{'Project':<15} [green]{project_path.name}[/green]",
        f"{'Working Path':<15} [dim]{current_dir}[/dim]",
    ]
    
    # Add target path only if different from working dir
    if not here:
        setup_lines.append(f"{'Target Path':<15} [dim]{project_path}[/dim]")
    
    console.print(Panel("\n".join(setup_lines), border_style="cyan", padding=(1, 2)))
    
    # Check git only if we might need it (not --no-git)
    # Only set to True if the user wants it and the tool is available
    should_init_git = False
    if not no_git:
        should_init_git = check_tool("git", "https://git-scm.com/downloads")
        if not should_init_git:
            console.print("[yellow]Git not found - will skip repository initialization[/yellow]")

    # AI assistant selection
    if ai_assistant:
        if ai_assistant not in AI_CHOICES:
            console.print(f"[red]Error:[/red] Invalid AI assistant '{ai_assistant}'. Choose from: {', '.join(AI_CHOICES.keys())}")
            raise typer.Exit(1)
        selected_ai = ai_assistant
    else:
        # Use arrow-key selection interface
        selected_ai = select_with_arrows(
            AI_CHOICES, 
            "Choose your AI assistant:", 
            "copilot"
        )
    
    # Check agent tools unless ignored
    if not ignore_agent_tools:
        agent_tool_missing = False
        install_url = ""
        if selected_ai == "claude":
            if not check_tool("claude", "https://docs.anthropic.com/en/docs/claude-code/setup"):
                install_url = "https://docs.anthropic.com/en/docs/claude-code/setup"
                agent_tool_missing = True
        elif selected_ai == "gemini":
            if not check_tool("gemini", "https://github.com/google-gemini/gemini-cli"):
                install_url = "https://github.com/google-gemini/gemini-cli"
                agent_tool_missing = True
        elif selected_ai == "qwen":
            if not check_tool("qwen", "https://github.com/QwenLM/qwen-code"):
                install_url = "https://github.com/QwenLM/qwen-code"
                agent_tool_missing = True
        elif selected_ai == "opencode":
            if not check_tool("opencode", "https://opencode.ai"):
                install_url = "https://opencode.ai"
                agent_tool_missing = True
        elif selected_ai == "codex":
            if not check_tool("codex", "https://github.com/openai/codex"):
                install_url = "https://github.com/openai/codex"
                agent_tool_missing = True
        elif selected_ai == "auggie":
            if not check_tool("auggie", "https://docs.augmentcode.com/cli/setup-auggie/install-auggie-cli"):
                install_url = "https://docs.augmentcode.com/cli/setup-auggie/install-auggie-cli"
                agent_tool_missing = True
        elif selected_ai == "codebuddy":
            if not check_tool("codebuddy", "https://www.codebuddy.ai"):
                install_url = "https://www.codebuddy.ai"
                agent_tool_missing = True
        # GitHub Copilot and Cursor checks are not needed as they're typically available in supported IDEs

        if agent_tool_missing:
            error_panel = Panel(
                f"[cyan]{selected_ai}[/cyan] not found\n"
                f"Install with: [cyan]{install_url}[/cyan]\n"
                f"{AI_CHOICES[selected_ai]} is required to continue with this project type.\n\n"
                "Tip: Use [cyan]--ignore-agent-tools[/cyan] to skip this check",
                title="[red]Agent Detection Error[/red]",
                border_style="red",
                padding=(1, 2)
            )
            console.print()
            console.print(error_panel)
            raise typer.Exit(1)
    
    # Determine script type (explicit, interactive, or OS default)
    if script_type:
        if script_type not in SCRIPT_TYPE_CHOICES:
            console.print(f"[red]Error:[/red] Invalid script type '{script_type}'. Choose from: {', '.join(SCRIPT_TYPE_CHOICES.keys())}")
            raise typer.Exit(1)
        selected_script = script_type
    else:
        # Auto-detect default
        default_script = "ps" if os.name == "nt" else "sh"
        # Provide interactive selection similar to AI if stdin is a TTY
        if sys.stdin.isatty():
            selected_script = select_with_arrows(SCRIPT_TYPE_CHOICES, "Choose script type (or press Enter)", default_script)
        else:
            selected_script = default_script
    
    console.print(f"[cyan]Selected AI assistant:[/cyan] {selected_ai}")
    console.print(f"[cyan]Selected script type:[/cyan] {selected_script}")
    
    # Download and set up project
    # New tree-based progress (no emojis); include earlier substeps
    tracker = StepTracker("Initialize Specify Project")
    # Flag to allow suppressing legacy headings
    sys._specify_tracker_active = True
    # Pre steps recorded as completed before live rendering
    tracker.add("precheck", "Check required tools")
    tracker.complete("precheck", "ok")
    tracker.add("ai-select", "Select AI assistant")
    tracker.complete("ai-select", f"{selected_ai}")
    tracker.add("script-select", "Select script type")
    tracker.complete("script-select", selected_script)
    for key, label in [
        ("fetch", "Fetch latest release"),
        ("download", "Download template"),
        ("extract", "Extract template"),
        ("zip-list", "Archive contents"),
        ("extracted-summary", "Extraction summary"),
        ("chmod", "Ensure scripts executable"),
        ("cleanup", "Cleanup"),
        ("git", "Initialize git repository"),
        ("final", "Finalize")
    ]:
        tracker.add(key, label)

    # Use transient so live tree is replaced by the final static render (avoids duplicate output)
    with Live(tracker.render(), console=console, refresh_per_second=8, transient=True) as live:
        tracker.attach_refresh(lambda: live.update(tracker.render()))
        try:
            # Create a httpx client with verify based on skip_tls
            verify = not skip_tls
            local_ssl_context = ssl_context if verify else False
            local_client = httpx.Client(verify=local_ssl_context)

            download_and_extract_template(project_path, selected_ai, selected_script, here, verbose=False, tracker=tracker, client=local_client, debug=debug, github_token=github_token)

            # Ensure scripts are executable (POSIX)
            ensure_executable_scripts(project_path, tracker=tracker)

            # Git step
            if not no_git:
                tracker.start("git")
                if is_git_repo(project_path):
                    tracker.complete("git", "existing repo detected")
                elif should_init_git:
                    if init_git_repo(project_path, quiet=True):
                        tracker.complete("git", "initialized")
                    else:
                        tracker.error("git", "init failed")
                else:
                    tracker.skip("git", "git not available")
            else:
                tracker.skip("git", "--no-git flag")

            tracker.complete("final", "project ready")
        except Exception as e:
            tracker.error("final", str(e))
            console.print(Panel(f"Initialization failed: {e}", title="Failure", border_style="red"))
            if debug:
                _env_pairs = [
                    ("Python", sys.version.split()[0]),
                    ("Platform", sys.platform),
                    ("CWD", str(Path.cwd())),
                ]
                _label_width = max(len(k) for k, _ in _env_pairs)
                env_lines = [f"{k.ljust(_label_width)} → [bright_black]{v}[/bright_black]" for k, v in _env_pairs]
                console.print(Panel("\n".join(env_lines), title="Debug Environment", border_style="magenta"))
            if not here and project_path.exists():
                shutil.rmtree(project_path)
            raise typer.Exit(1)
        finally:
            # Force final render
            pass

    # Final static tree (ensures finished state visible after Live context ends)
    console.print(tracker.render())
    console.print("\n[bold green]Project ready.[/bold green]")
    
    # Agent folder security notice
    agent_folder_map = {
        "claude": ".claude/",
        "gemini": ".gemini/",
        "cursor": ".cursor/",
        "qwen": ".qwen/",
        "opencode": ".opencode/",
        "codex": ".codex/",
        "windsurf": ".windsurf/",
        "kilocode": ".kilocode/",
        "auggie": ".augment/",
        "codebuddy": ".codebuddy/",
        "copilot": ".github/",
        "roo": ".roo/"
    }
    
    if selected_ai in agent_folder_map:
        agent_folder = agent_folder_map[selected_ai]
        security_notice = Panel(
            f"Some agents may store credentials, auth tokens, or other identifying and private artifacts in the agent folder within your project.\n"
            f"Consider adding [cyan]{agent_folder}[/cyan] (or parts of it) to [cyan].gitignore[/cyan] to prevent accidental credential leakage.",
            title="[yellow]Agent Folder Security[/yellow]",
            border_style="yellow",
            padding=(1, 2)
        )
        console.print()
        console.print(security_notice)
    
    # Boxed "Next steps" section
    steps_lines = []
    if not here:
        steps_lines.append(f"1. Go to the project folder: [cyan]cd {project_name}[/cyan]")
        step_num = 2
    else:
        steps_lines.append("1. You're already in the project directory!")
        step_num = 2

    # Add Codex-specific setup step if needed
    if selected_ai == "codex":
        codex_path = project_path / ".codex"
        quoted_path = shlex.quote(str(codex_path))
        if os.name == "nt":  # Windows
            cmd = f"setx CODEX_HOME {quoted_path}"
        else:  # Unix-like systems
            cmd = f"export CODEX_HOME={quoted_path}"
        
        steps_lines.append(f"{step_num}. Set [cyan]CODEX_HOME[/cyan] environment variable before running Codex: [cyan]{cmd}[/cyan]")
        step_num += 1

    steps_lines.append(f"{step_num}. Start using slash commands with your AI agent:")

    steps_lines.append("   2.1 [cyan]/constitution[/] - Establish project principles")
    steps_lines.append("   2.2 [cyan]/specify[/] - Create baseline specification")
    steps_lines.append("   2.3 [cyan]/plan[/] - Create implementation plan")
    steps_lines.append("   2.4 [cyan]/tasks[/] - Generate actionable tasks")
    steps_lines.append("   2.5 [cyan]/implement[/] - Execute implementation")

    steps_panel = Panel("\n".join(steps_lines), title="Next Steps", border_style="cyan", padding=(1,2))
    console.print()
    console.print(steps_panel)

    enhancement_lines = [
        "Optional commands that you can use for your specs [bright_black](improve quality & confidence)[/bright_black]",
        "",
        f"○ [cyan]/clarify[/] [bright_black](optional)[/bright_black] - Ask structured questions to de-risk ambiguous areas before planning (run before [cyan]/plan[/] if used)",
        f"○ [cyan]/analyze[/] [bright_black](optional)[/bright_black] - Cross-artifact consistency & alignment report (after [cyan]/tasks[/], before [cyan]/implement[/])"
    ]
    enhancements_panel = Panel("\n".join(enhancement_lines), title="Enhancement Commands", border_style="cyan", padding=(1,2))
    console.print()
    console.print(enhancements_panel)

    if selected_ai == "codex":
        warning_text = """[bold yellow]Important Note:[/bold yellow]

Custom prompts do not yet support arguments in Codex. You may need to manually specify additional project instructions directly in prompt files located in [cyan].codex/prompts/[/cyan].

For more information, see: [cyan]https://github.com/openai/codex/issues/2890[/cyan]"""
        
        warning_panel = Panel(warning_text, title="Slash Commands in Codex", border_style="yellow", padding=(1,2))
        console.print()
        console.print(warning_panel)

@app.command()
def check():
    """Check that all required tools are installed."""
    show_banner()
    console.print("[bold]Checking for installed tools...[/bold]\n")

    tracker = StepTracker("Check Available Tools")
    
    tracker.add("git", "Git version control")
    tracker.add("claude", "Claude Code CLI")
    tracker.add("gemini", "Gemini CLI")
    tracker.add("qwen", "Qwen Code CLI")
    tracker.add("code", "Visual Studio Code")
    tracker.add("code-insiders", "Visual Studio Code Insiders")
    tracker.add("cursor-agent", "Cursor IDE agent")
    tracker.add("windsurf", "Windsurf IDE")
    tracker.add("kilocode", "Kilo Code IDE")
    tracker.add("opencode", "opencode")
    tracker.add("codex", "Codex CLI")
    tracker.add("auggie", "Auggie CLI")
    tracker.add("roo", "Roo Code")
    tracker.add("codebuddy", "CodeBuddy")
    
    git_ok = check_tool_for_tracker("git", tracker)
    claude_ok = check_tool_for_tracker("claude", tracker)  
    gemini_ok = check_tool_for_tracker("gemini", tracker)
    qwen_ok = check_tool_for_tracker("qwen", tracker)
    code_ok = check_tool_for_tracker("code", tracker)
    code_insiders_ok = check_tool_for_tracker("code-insiders", tracker)
    cursor_ok = check_tool_for_tracker("cursor-agent", tracker)
    windsurf_ok = check_tool_for_tracker("windsurf", tracker)
    kilocode_ok = check_tool_for_tracker("kilocode", tracker)
    opencode_ok = check_tool_for_tracker("opencode", tracker)
    codex_ok = check_tool_for_tracker("codex", tracker)
    auggie_ok = check_tool_for_tracker("auggie", tracker)
    roo_ok = check_tool_for_tracker("roo", tracker)
    codebuddy_ok = check_tool_for_tracker("codebuddy", tracker)

    console.print(tracker.render())

    console.print("\n[bold green]Specify CLI is ready to use![/bold green]")

    if not git_ok:
        console.print("[dim]Tip: Install git for repository management[/dim]")
    if not (claude_ok or gemini_ok or cursor_ok or qwen_ok or windsurf_ok or kilocode_ok or opencode_ok or codex_ok or auggie_ok or roo_ok or codebuddy_ok):
        console.print("[dim]Tip: Install an AI assistant for the best experience[/dim]")


def main():
    app()


if __name__ == "__main__":
    main()<|MERGE_RESOLUTION|>--- conflicted
+++ resolved
@@ -750,13 +750,8 @@
 
 @app.command()
 def init(
-<<<<<<< HEAD
-    project_name: str = typer.Argument(None, help="Name for your new project directory (optional if using --here)"),
+    project_name: str = typer.Argument(None, help="Name for your new project directory (optional if using --here, or use '.' for current directory)"),
     ai_assistant: str = typer.Option(None, "--ai", help="AI assistant to use: claude, gemini, copilot, cursor, qwen, opencode, codex, windsurf, kilocode, auggie, roo, or codebuddy"),
-=======
-    project_name: str = typer.Argument(None, help="Name for your new project directory (optional if using --here, or use '.' for current directory)"),
-    ai_assistant: str = typer.Option(None, "--ai", help="AI assistant to use: claude, gemini, copilot, cursor, qwen, opencode, codex, windsurf, kilocode, or auggie"),
->>>>>>> 321edbc6
     script_type: str = typer.Option(None, "--script", help="Script type to use: sh or ps"),
     ignore_agent_tools: bool = typer.Option(False, "--ignore-agent-tools", help="Skip checks for AI agent tools like Claude Code"),
     no_git: bool = typer.Option(False, "--no-git", help="Skip git repository initialization"),
